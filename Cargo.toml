--- conflicted
+++ resolved
@@ -46,18 +46,14 @@
 base64 = "0.22"
 url = "2.5"
 sha2 = "0.10"
-<<<<<<< HEAD
-tokio-tungstenite = "0.26"
+tokio-tungstenite = { version = "0.26.2" }
+tungstenite = { version = "0.26.2" }
+
 rust-p2p-core = { git = "https://github.com/rustp2p/rustp2p" }
 kcp = "0.5.3"
 parking_lot = "0.12"
 async-trait = "0.1.88"
 async-shutdown = "0.2"
-=======
-tokio-tungstenite = { version = "0.26.2" }
-tungstenite = { version = "0.26.2" }
-
->>>>>>> d04ae289
 
 [target.'cfg(not(any(target_os = "android", target_os = "ios")))'.dependencies]
 mac_address = "1.1"
